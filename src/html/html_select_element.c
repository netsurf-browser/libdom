/*
 * This file is part of libdom.
 * Licensed under the MIT License,
 *                http://www.opensource.org/licenses/mit-license.php
 * Copyright 2009 Bo Yang <struggleyb.nku@gmail.com>
 */

#include <assert.h>
#include <stdlib.h>

#include <dom/html/html_option_element.h>
#include <dom/html/html_options_collection.h>

#include "html/html_document.h"
#include "html/html_select_element.h"

#include "core/node.h"
#include "utils/utils.h"

static struct dom_element_protected_vtable _protect_vtable = {
	{
		DOM_NODE_PROTECT_VTABLE_HTML_SELECT_ELEMENT
	},
	DOM_HTML_SELECT_ELEMENT_PROTECT_VTABLE
};

static bool is_option(struct dom_node_internal *node, void *ctx);

/**
 * Create a dom_html_select_element object
 *
 * \param doc  The document object
 * \param ele  The returned element object
 * \return DOM_NO_ERR on success, appropriate dom_exception on failure.
 */
dom_exception _dom_html_select_element_create(struct dom_html_document *doc,
		dom_string *namespace, dom_string *prefix,
		struct dom_html_select_element **ele)
{
	struct dom_node_internal *node;

	*ele = malloc(sizeof(dom_html_select_element));
	if (*ele == NULL)
		return DOM_NO_MEM_ERR;
	
	/* Set up vtables */
	node = (struct dom_node_internal *) *ele;
	node->base.vtable = &_dom_html_element_vtable;
	node->vtable = &_protect_vtable;

	return _dom_html_select_element_initialise(doc, namespace, prefix, *ele);
}

/**
 * Initialise a dom_html_select_element object
 *
 * \param doc  The document object
 * \param ele  The dom_html_select_element object
 * \return DOM_NO_ERR on success, appropriate dom_exception on failure.
 */
dom_exception _dom_html_select_element_initialise(struct dom_html_document *doc,
		dom_string *namespace, dom_string *prefix,
		struct dom_html_select_element *ele)
{
	ele->form = NULL;
	ele->options = NULL;

	return _dom_html_element_initialise(doc, &ele->base,
					    doc->memoised[hds_SELECT],
					    namespace, prefix);
}

/**
 * Finalise a dom_html_select_element object
 *
 * \param ele  The dom_html_select_element object
 */
void _dom_html_select_element_finalise(struct dom_html_select_element *ele)
{
	if (ele->options != NULL)
		dom_html_options_collection_unref(ele->options);

	_dom_html_element_finalise(&ele->base);
}

/**
 * Destroy a dom_html_select_element object
 *
 * \param ele  The dom_html_select_element object
 */
void _dom_html_select_element_destroy(struct dom_html_select_element *ele)
{
	_dom_html_select_element_finalise(ele);
	free(ele);
}

/*------------------------------------------------------------------------*/
/* The protected virtual functions */

/* The virtual function used to parse attribute value, see src/core/element.c
 * for detail */
dom_exception _dom_html_select_element_parse_attribute(dom_element *ele,
		dom_string *name, dom_string *value,
		dom_string **parsed)
{
	UNUSED(ele);
	UNUSED(name);

	dom_string_ref(value);
	*parsed = value;

	return DOM_NO_ERR;
}

/* The virtual destroy function, see src/core/node.c for detail */
void _dom_virtual_html_select_element_destroy(dom_node_internal *node)
{
	_dom_html_select_element_destroy((struct dom_html_select_element *) node);
}

/* The virtual copy function, see src/core/node.c for detail */
dom_exception _dom_html_select_element_copy(dom_node_internal *old,
		dom_node_internal **copy)
{
	return _dom_html_element_copy(old, copy);
}

/*-----------------------------------------------------------------------*/
/* Public APIs */

static dom_exception _dom_html_select_element_ensure_collection(
		dom_html_select_element *ele)
{
	dom_exception err;
	dom_html_document *doc = (dom_html_document *) dom_node_get_owner(ele);

	assert(doc != NULL);

	if (ele->options == NULL) {
		err = _dom_html_options_collection_create(doc,
				(dom_node_internal *) ele,
				is_option, ele, &ele->options);
		if (err != DOM_NO_ERR)
			return err;
	}

	return DOM_NO_ERR;
}

/**
 * Get the type of selection control
 *
 * \param ele   The Select element
 * \param type  Pointer to location to receive type
 * \return DOM_NO_ERR on success, appropriate error otherwise.
 */
dom_exception dom_html_select_element_get_type(
		dom_html_select_element *ele, dom_string **type)
{
	dom_html_document *doc = (dom_html_document *) dom_node_get_owner(ele);
	dom_exception err;
	bool multiple;

	err = dom_html_select_element_get_multiple(ele, &multiple);
	if (err != DOM_NO_ERR)
		return err;

	if (multiple)
		*type = dom_string_ref(doc->memoised[hds_select_multiple]);
	else
		*type = dom_string_ref(doc->memoised[hds_select_one]);

	return DOM_NO_ERR;
}

/**
 * Get the ordinal index of the selected option
 *
 * \param ele    The element object
 * \param index  The returned index
 * \return DOM_NO_ERR on success.
 */
dom_exception dom_html_select_element_get_selected_index(
		dom_html_select_element *ele, uint32_t *index)
{
	dom_exception err;
	unsigned long idx, len;
	dom_node *option;
	bool selected;

	err = dom_html_select_element_get_length(ele, &len);
	if (err != DOM_NO_ERR)
		return err;

	for (idx = 0; idx < len; idx++) {
		err = dom_html_options_collection_item(ele->options,
				idx, &option);
		if (err != DOM_NO_ERR)
			return err;

		err = dom_html_option_element_get_selected(
				(dom_html_option_element *) option, &selected);

		dom_node_unref(option);

		if (err != DOM_NO_ERR)
			return err;

		if (selected) {
			*index = idx;
			return DOM_NO_ERR;
		}
	}

	*index = -1;

	return DOM_NO_ERR;
}

/**
 * Set the ordinal index of the selected option
 *
 * \param ele    The element object
 * \param index  The new index
 * \return DOM_NO_ERR on success.
 */
dom_exception dom_html_select_element_set_selected_index(
		dom_html_select_element *ele, uint32_t index)
{
	UNUSED(ele);
	UNUSED(index);

	/** \todo Implement */
	return DOM_NOT_SUPPORTED_ERR;
}

/**
 * Get the value of this form control
 *
 * \param ele    The select element
 * \param value  Pointer to location to receive value
 * \return DOM_NO_ERR on success, appropriate error otherwise.
 */
dom_exception dom_html_select_element_get_value(
		dom_html_select_element *ele, dom_string **value)
{
	dom_exception err;
	unsigned long idx, len;
	dom_node *option;
	bool selected;

	err = dom_html_select_element_get_length(ele, &len);
	if (err != DOM_NO_ERR)
		return err;

	for (idx = 0; idx < len; idx++) {
		err = dom_html_options_collection_item(ele->options,
				idx, &option);
		if (err != DOM_NO_ERR)
			return err;

		err = dom_html_option_element_get_selected(
				(dom_html_option_element *) option, &selected);
		if (err != DOM_NO_ERR) {
			dom_node_unref(option);
			return err;
		}

		if (selected) {
			err = dom_html_option_element_get_value(
					(dom_html_option_element *) option,
					value);

			dom_node_unref(option);

			return err;
		}
	}

	*value = NULL;

	return DOM_NO_ERR;
}

/**
 * Set the value of this form control
 *
 * \param ele    The select element
 * \param value  New value
 * \return DOM_NO_ERR on success, appropriate error otherwise.
 */
dom_exception dom_html_select_element_set_value(
		dom_html_select_element *ele, dom_string *value)
{
	UNUSED(ele);
	UNUSED(value);

	/** \todo Implement */
	return DOM_NOT_SUPPORTED_ERR;
}

/**
 * Get the number of options in this select element
 *
 * \param ele  The element object
 * \param len  The returned len
 * \return DOM_NO_ERR on success.
 */
dom_exception dom_html_select_element_get_length(
		dom_html_select_element *ele, uint32_t *len)
{
	dom_exception err;

	err = _dom_html_select_element_ensure_collection(ele);
	if (err != DOM_NO_ERR)
		return err;

	return dom_html_options_collection_get_length(ele->options, len);
}

/**
 * Set the number of options in this select element
 *
 * \param ele  The element object
 * \param len  The new len
 * \return DOM_NOT_SUPPORTED_ERR.
 *
 * todo: how to deal with set the len of the children option objects?
 */
dom_exception dom_html_select_element_set_length(
		dom_html_select_element *ele, uint32_t len)
{
	UNUSED(ele);
	UNUSED(len);

	return DOM_NOT_SUPPORTED_ERR;
}

/**
 * Get the form associated with a select
 *
 * \param select  The dom_html_select_element object
 * \param form    Pointer to location to receive form
 * \return DOM_NO_ERR on success, appropriate error otherwise.
 */
dom_exception dom_html_select_element_get_form(
	dom_html_select_element *select, dom_html_form_element **form)
{
	*form = select->form;

	if (*form != NULL)
		dom_node_ref(*form);

	return DOM_NO_ERR;
}

/**
 * The collection of OPTION elements of this element
 *
 * \param ele  The element object
 * \param col  THe returned collection object
 * \return DOM_NO_ERR on success.
 */
dom_exception dom__html_select_element_get_options(
		dom_html_select_element *ele,
		struct dom_html_options_collection **col)
{
	dom_exception err;

	err = _dom_html_select_element_ensure_collection(ele);
	if (err != DOM_NO_ERR)
		return err;

	dom_html_options_collection_ref(ele->options);
	*col = ele->options;

	return DOM_NO_ERR;
}

/**
 * Whether this element is disabled
 *
 * \param ele       The element object
 * \param disabled  The returned status
 * \return DOM_NO_ERR on success.
 */
dom_exception dom_html_select_element_get_disabled(
		dom_html_select_element *ele, bool *disabled)
{
	return dom_html_element_get_bool_property(&ele->base,
			"disabled", SLEN("disabled"), disabled);
}

/**
 * Set the disabled status of this element
 *
 * \param ele       The element object
 * \param disabled  The disabled status
 * \return DOM_NO_ERR on success.
 */
dom_exception dom_html_select_element_set_disabled(
		dom_html_select_element *ele, bool disabled)
{
	return dom_html_element_set_bool_property(&ele->base,
			"disabled", SLEN("disabled"), disabled);
}

/**
 * Whether this element can be multiple selected
 *
 * \param ele       The element object
 * \param multiple  The returned status
 * \return DOM_NO_ERR on success.
 */
dom_exception dom_html_select_element_get_multiple(
		dom_html_select_element *ele, bool *multiple)
{
	return dom_html_element_get_bool_property(&ele->base,
			"multiple", SLEN("multiple"), multiple);
}

/**
 * Set whether this element can be multiple selected
 *
 * \param ele       The element object
 * \param multiple  The status
 * \return DOM_NO_ERR on success.
 */
dom_exception dom_html_select_element_set_multiple(
		dom_html_select_element *ele, bool multiple)
{
	return dom_html_element_set_bool_property(&ele->base,
			"multiple", SLEN("multiple"), multiple);
}

/**
 * Get the name property
 *
 * \param ele   The select element
 * \param name  Pointer to location to receive name
 * \return DOM_NO_ERR on success, appropriate error otherwise.
 */ 
dom_exception dom_html_select_element_get_name(
		dom_html_select_element *ele, dom_string **name)
{
	dom_html_document *doc = (dom_html_document *) dom_node_get_owner(ele);

	return dom_element_get_attribute(ele,
			doc->memoised[hds_name], name);
}

/**
 * Set the name property
 *
 * \param ele   The select element
 * \param name  New name
 * \return DOM_NO_ERR on success, appropriate error otherwise.
 */ 
dom_exception dom_html_select_element_set_name(
		dom_html_select_element *ele, dom_string *name)
{
	dom_html_document *doc = (dom_html_document *) dom_node_get_owner(ele);

	return dom_element_set_attribute(ele,
			doc->memoised[hds_name], name);

}

/**
 * Get the size property
 *
 * \param ele   The select element
 * \param size  Pointer to location to receive size
 * \return DOM_NO_ERR on success, appropriate error otherwise.
 */
dom_exception dom_html_select_element_get_size(
<<<<<<< HEAD
		dom_html_select_element *ele, uint32_t *size);
dom_exception dom_html_select_element_set_size(
		dom_html_select_element *ele, uint32_t size);
dom_exception dom_html_select_element_get_tab_index(
		dom_html_select_element *ele, uint32_t *tab_index);
dom_exception dom_html_select_element_set_tab_index(
		dom_html_select_element *ele, uint32_t tab_index);
=======
		dom_html_select_element *ele, unsigned long *size)
{
	return dom_html_element_get_long_property(&ele->base, "size",
			SLEN("size"), size);
}

/**
 * Set the size property
 *
 * \param ele   The select element
 * \param size  New size
 * \return DOM_NO_ERR on success, appropriate error otherwise.
 */
dom_exception dom_html_select_element_set_size(
		dom_html_select_element *ele, unsigned long size)
{
	return dom_html_element_set_long_property(&ele->base, "size",
			SLEN("size"), size);
}

/**
 * Get the tabindex property
 *
 * \param ele        The select element
 * \param tab_index  Pointer to location to receive tab index
 * \return DOM_NO_ERR on success, appropriate error otherwise.
 */
dom_exception dom_html_select_element_get_tab_index(
		dom_html_select_element *ele, unsigned long *tab_index)
{
	return dom_html_element_get_long_property(&ele->base, "tabindex",
			SLEN("tabindex"), tab_index);
}

/**
 * Set the tabindex property
 *
 * \param ele        The select element
 * \param tab_index  New tab index
 * \return DOM_NO_ERR on success, appropriate error otherwise.
 */
dom_exception dom_html_select_element_set_tab_index(
		dom_html_select_element *ele, unsigned long tab_index)
{
	return dom_html_element_set_long_property(&ele->base, "tabindex",
			SLEN("tabindex"), tab_index);
}

>>>>>>> 55e60619

/* Functions */
dom_exception dom__html_select_element_add(dom_html_select_element *select,
		struct dom_html_element *ele, struct dom_html_element *before)
{
	UNUSED(select);
	UNUSED(ele);
	UNUSED(before);

	/** \todo Implement */
	return DOM_NOT_SUPPORTED_ERR;
}

dom_exception dom_html_select_element_remove(dom_html_select_element *ele,
		long index)
{
	dom_exception err;
	unsigned long len;
	dom_node *option;

	err = dom_html_select_element_get_length(ele, &len);
	if (err != DOM_NO_ERR)
		return err;

	/* Ensure index is in range */
	if ((unsigned long) index >= len)
		return DOM_NO_ERR;

	err = dom_html_options_collection_item(ele->options, index, &option);
	if (err != DOM_NO_ERR)
		return err;

	/** \todo What does remove mean? Remove option from tree and destroy it? */
	return DOM_NOT_SUPPORTED_ERR;
}

/**
 * Blur this control
 *
 * \param ele  Element to blur
 * \return DOM_NO_ERR on success, appropriate dom_exception on failure.
 */
dom_exception dom_html_select_element_blur(struct dom_html_select_element *ele)
{
	struct dom_document *doc = dom_node_get_owner(ele);
	bool success = false;
	assert(doc != NULL);

	/** \todo Is this event (a) default (b) bubbling and (c) cancelable? */
	return _dom_dispatch_generic_event(doc, (dom_event_target *) ele,
			(const uint8_t *) "blur", SLEN("blur"), true,
			true, &success);
}

/**
 * Focus this control
 *
 * \param ele  Element to focus
 * \return DOM_NO_ERR on success, appropriate dom_exception on failure.
 */
dom_exception dom_html_select_element_focus(struct dom_html_select_element *ele)
{
	struct dom_document *doc = dom_node_get_owner(ele);
	bool success = false;
	assert(doc != NULL);

	/** \todo Is this event (a) default (b) bubbling and (c) cancelable? */
	return _dom_dispatch_generic_event(doc, (dom_event_target *) ele,
			(const uint8_t *) "focus", SLEN("focus"), true,
			true, &success);
}


/*-----------------------------------------------------------------------*/
/* Helper functions */

/* Test whether certain node is an option node */
bool is_option(struct dom_node_internal *node, void *ctx)
{
	dom_html_select_element *ele = ctx;
	dom_html_document *doc = (dom_html_document *) dom_node_get_owner(ele);
	
	if (dom_string_isequal(node->name, doc->memoised[hds_OPTION]))
		return true;

	return false;
}

dom_exception _dom_html_select_element_set_form(
	dom_html_select_element *select, dom_html_form_element *form)
{
	select->form = form;

	return DOM_NO_ERR;
}
<|MERGE_RESOLUTION|>--- conflicted
+++ resolved
@@ -181,10 +181,10 @@
  * \return DOM_NO_ERR on success.
  */
 dom_exception dom_html_select_element_get_selected_index(
-		dom_html_select_element *ele, uint32_t *index)
+		dom_html_select_element *ele, int32_t *index)
 {
 	dom_exception err;
-	unsigned long idx, len;
+	uint32_t idx, len;
 	dom_node *option;
 	bool selected;
 
@@ -225,7 +225,7 @@
  * \return DOM_NO_ERR on success.
  */
 dom_exception dom_html_select_element_set_selected_index(
-		dom_html_select_element *ele, uint32_t index)
+		dom_html_select_element *ele, int32_t index)
 {
 	UNUSED(ele);
 	UNUSED(index);
@@ -245,7 +245,7 @@
 		dom_html_select_element *ele, dom_string **value)
 {
 	dom_exception err;
-	unsigned long idx, len;
+	uint32_t idx, len;
 	dom_node *option;
 	bool selected;
 
@@ -474,18 +474,9 @@
  * \return DOM_NO_ERR on success, appropriate error otherwise.
  */
 dom_exception dom_html_select_element_get_size(
-<<<<<<< HEAD
-		dom_html_select_element *ele, uint32_t *size);
-dom_exception dom_html_select_element_set_size(
-		dom_html_select_element *ele, uint32_t size);
-dom_exception dom_html_select_element_get_tab_index(
-		dom_html_select_element *ele, uint32_t *tab_index);
-dom_exception dom_html_select_element_set_tab_index(
-		dom_html_select_element *ele, uint32_t tab_index);
-=======
-		dom_html_select_element *ele, unsigned long *size)
-{
-	return dom_html_element_get_long_property(&ele->base, "size",
+		dom_html_select_element *ele, int32_t *size)
+{
+	return dom_html_element_get_int32_t_property(&ele->base, "size",
 			SLEN("size"), size);
 }
 
@@ -497,9 +488,9 @@
  * \return DOM_NO_ERR on success, appropriate error otherwise.
  */
 dom_exception dom_html_select_element_set_size(
-		dom_html_select_element *ele, unsigned long size)
-{
-	return dom_html_element_set_long_property(&ele->base, "size",
+		dom_html_select_element *ele, int32_t size)
+{
+	return dom_html_element_set_int32_t_property(&ele->base, "size",
 			SLEN("size"), size);
 }
 
@@ -511,9 +502,9 @@
  * \return DOM_NO_ERR on success, appropriate error otherwise.
  */
 dom_exception dom_html_select_element_get_tab_index(
-		dom_html_select_element *ele, unsigned long *tab_index)
-{
-	return dom_html_element_get_long_property(&ele->base, "tabindex",
+		dom_html_select_element *ele, int32_t *tab_index)
+{
+	return dom_html_element_get_int32_t_property(&ele->base, "tabindex",
 			SLEN("tabindex"), tab_index);
 }
 
@@ -525,13 +516,12 @@
  * \return DOM_NO_ERR on success, appropriate error otherwise.
  */
 dom_exception dom_html_select_element_set_tab_index(
-		dom_html_select_element *ele, unsigned long tab_index)
-{
-	return dom_html_element_set_long_property(&ele->base, "tabindex",
+		dom_html_select_element *ele, int32_t tab_index)
+{
+	return dom_html_element_set_int32_t_property(&ele->base, "tabindex",
 			SLEN("tabindex"), tab_index);
 }
 
->>>>>>> 55e60619
 
 /* Functions */
 dom_exception dom__html_select_element_add(dom_html_select_element *select,
@@ -549,7 +539,7 @@
 		long index)
 {
 	dom_exception err;
-	unsigned long len;
+	uint32_t len;
 	dom_node *option;
 
 	err = dom_html_select_element_get_length(ele, &len);
@@ -557,7 +547,7 @@
 		return err;
 
 	/* Ensure index is in range */
-	if ((unsigned long) index >= len)
+	if (index >= len)
 		return DOM_NO_ERR;
 
 	err = dom_html_options_collection_item(ele->options, index, &option);
