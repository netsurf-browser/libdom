--- conflicted
+++ resolved
@@ -16,13 +16,10 @@
 struct dom_html_select_element {
 	struct dom_html_element base;
 			/**< The base class */
-<<<<<<< HEAD
 	int32_t selected;
 			/**< The selected element's index */
-=======
 	dom_html_form_element *form;
 			/**< The form associated with select */
->>>>>>> 55e60619
 	dom_html_options_collection *options;
 			/**< The options objects */
 };
